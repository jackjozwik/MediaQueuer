// controllers/mediaController.js
const fs = require('fs');
const path = require('path');
const { db } = require('../db/database');
const displayState = require('../services/displayState');
<<<<<<< HEAD
=======
// const QRCode = require('qrcode');
>>>>>>> f8a3525a

// Get settings from database
const getSettings = () => {
  const settings = {};
  const rows = db.prepare('SELECT key, value FROM settings').all();

  rows.forEach(row => {
    settings[row.key] = row.value;
  });

  return settings;
};

// Upload new media
const uploadMedia = async (req, res) => {
  try {
    // Check if file was uploaded
    if (!req.file) {
      return res.status(400).json({
        success: false,
        message: 'No file uploaded'
      });
    }

    const { title, description, duration } = req.body;
    const file = req.file;

    // Determine media type (image or video)
    const fileType = file.mimetype.startsWith('image/') ? 'image' : 'video';
    let mediaDuration = duration;

    // For videos, try to extract duration using ffprobe if available
    // This is a placeholder - we'll need to implement this
    if (fileType === 'video') {
      try {
        // If ffprobe is available, extract video duration
        // For now, set a default duration for videos (300 seconds = 5 minutes)
        mediaDuration = 300; 
        console.log(`Setting default video duration: ${mediaDuration} seconds`);
      } catch (err) {
        console.error('Error extracting video duration:', err);
      }
    }

    // Get auto-approve setting
    const settings = getSettings();
    const autoApprove = settings.auto_approve === 'true';

    // Insert media record
    const status = autoApprove ? 'approved' : 'pending';
    const approvedAt = autoApprove ? "datetime('now')" : null;
    const approvedBy = autoApprove ? req.user.id : null;

    const result = db.prepare(`
      INSERT INTO media (
        title, description, file_path, file_type, duration, 
        user_id, status, created_at, 
        approved_at, approved_by
      )
      VALUES (?, ?, ?, ?, ?, ?, ?, datetime('now'), ${approvedAt}, ?)
    `).run(
      title,
      description,
      file.path,
      fileType,
      mediaDuration || (fileType === 'image' ? settings.default_image_duration : null),
      req.user.id,
      status,
      approvedBy
    );

    return res.status(201).json({
      success: true,
      message: autoApprove ? 'Media uploaded and approved' : 'Media uploaded, waiting for approval',
      data: {
        id: result.lastInsertRowid,
        status
      }
    });
  } catch (error) {
    console.error('Upload error:', error);
    return res.status(500).json({
      success: false,
      message: 'Internal server error'
    });
  }
};

// Upload QR code for a specific media item
const uploadMediaQRCode = async (req, res) => {
  const { id } = req.params;

  try {
    // Check if file was uploaded
    if (!req.file) {
      return res.status(400).json({
        success: false,
        message: 'No QR code file uploaded'
      });
    }

    // Check if media exists and belongs to the user or user is admin
    const media = db.prepare(`
      SELECT m.id, m.user_id FROM media m
      WHERE m.id = ?
    `).get(id);

    if (!media) {
      return res.status(404).json({
        success: false,
        message: 'Media not found'
      });
    }

    // Check if user owns this media or is admin
    if (media.user_id !== req.user.id && req.user.role !== 'admin') {
      return res.status(403).json({
        success: false,
        message: 'You do not have permission to update this media item'
      });
    }

    // Update media with QR code path
    const qrCodePath = `/uploads/qrcodes/${path.basename(req.file.path)}`;

    const result = db.prepare(`
      UPDATE media
      SET qr_code = ?
      WHERE id = ?
    `).run(qrCodePath, id);

    if (result.changes === 0) {
      return res.status(500).json({
        success: false,
        message: 'Failed to update media with QR code'
      });
    }

    return res.json({
      success: true,
      message: 'QR code uploaded successfully',
      data: {
        qrCode: qrCodePath
      }
    });
  } catch (error) {
    console.error('Upload QR code error:', error);
    return res.status(500).json({
      success: false,
      message: 'Internal server error'
    });
  }
};

// Delete QR code for a specific media item
const deleteMediaQRCode = async (req, res) => {
  const { id } = req.params;

  try {
    // Check if media exists and belongs to the user or user is admin
    const media = db.prepare(`
      SELECT m.id, m.user_id, m.qr_code FROM media m
      WHERE m.id = ?
    `).get(id);

    if (!media) {
      return res.status(404).json({
        success: false,
        message: 'Media not found'
      });
    }

    // Check if user owns this media or is admin
    if (media.user_id !== req.user.id && req.user.role !== 'admin') {
      return res.status(403).json({
        success: false,
        message: 'You do not have permission to update this media item'
      });
    }

    // Check if media has QR code
    if (!media.qr_code) {
      return res.status(404).json({
        success: false,
        message: 'Media has no QR code to delete'
      });
    }

    // Delete the file if it exists
    try {
      const filePath = path.join(__dirname, '..', media.qr_code.replace(/^\//, ''));
      if (fs.existsSync(filePath)) {
        fs.unlinkSync(filePath);
      }
    } catch (err) {
      console.error('Error deleting QR code file:', err);
    }

    // Update media to remove QR code
    const result = db.prepare(`
      UPDATE media
      SET qr_code = NULL
      WHERE id = ?
    `).run(id);

    if (result.changes === 0) {
      return res.status(500).json({
        success: false,
        message: 'Failed to update media'
      });
    }

    return res.json({
      success: true,
      message: 'QR code deleted successfully'
    });
  } catch (error) {
    console.error('Delete QR code error:', error);
    return res.status(500).json({
      success: false,
      message: 'Internal server error'
    });
  }
};

// Update the getApprovedMedia function to include qr_code field from media table
const getApprovedMedia = async (req, res) => {
  try {
    // Check if profile_image column exists in the users table
    const tableInfo = db.prepare("PRAGMA table_info(users)").all();
    const hasProfileImage = tableInfo.some(column => column.name === 'profile_image');

    // Build the query based on column availability
    let query = `
      SELECT 
        m.id, m.title, m.description, m.file_path, m.file_type, 
        m.duration, m.display_order, m.created_at, m.approved_at, m.metadata,
        m.qr_code, 
        u.username as uploaded_by, 
        u.first_name, u.last_name, u.preferred_name,
        COALESCE(u.preferred_name, u.first_name) || ' ' || u.last_name as full_name
    `;

    // Add profile_image only if column exists
    if (hasProfileImage) {
      query += `, u.profile_image`;
    }

    query += `
      FROM media m
      JOIN users u ON m.user_id = u.id
      WHERE m.status = 'approved'
      ORDER BY 
        CASE WHEN m.display_order IS NULL THEN 1 ELSE 0 END, 
        m.display_order ASC,
        m.approved_at DESC
    `;

    const media = db.prepare(query).all();

    // Transform file paths to URLs
    const mediaWithUrls = media.map(item => {
      // Parse metadata if it exists
      let metadata = {};
      try {
        if (item.metadata) {
          metadata = JSON.parse(item.metadata);
        }
      } catch (err) {
        console.warn('Error parsing metadata for item', item.id, err);
      }

      return {
        ...item,
        file_url: `/uploads/${path.basename(item.file_path)}`,
        metadata: metadata
      };
    });

    // Cache media items for auto-advancement
    displayState.cacheMediaItems(mediaWithUrls);

    return res.json({
      success: true,
      data: { media: mediaWithUrls }
    });
  } catch (error) {
    console.error('Get media error:', error);
    return res.status(500).json({
      success: false,
      message: 'Internal server error'
    });
  }
};

// Get pending media for approval
const getPendingMedia = async (req, res) => {
  try {
    const media = db.prepare(`
      SELECT 
        m.id, m.title, m.description, m.file_path, m.file_type, 
        m.duration, m.created_at, m.metadata,
        u.username as uploaded_by, u.id as user_id
      FROM media m
      JOIN users u ON m.user_id = u.id
      WHERE m.status = 'pending'
      ORDER BY m.created_at ASC
    `).all();

    // Transform file paths to URLs
    const mediaWithUrls = media.map(item => ({
      ...item,
      file_url: `/uploads/${path.basename(item.file_path)}`,
      metadata: item.metadata ? JSON.parse(item.metadata) : {}
    }));

    return res.json({
      success: true,
      data: { media: mediaWithUrls }
    });
  } catch (error) {
    console.error('Get pending media error:', error);
    return res.status(500).json({
      success: false,
      message: 'Internal server error'
    });
  }
};

// Approve media
const approveMedia = async (req, res) => {
  const { id } = req.params;

  try {
    // Update media status
    const result = db.prepare(`
      UPDATE media 
      SET status = 'approved', approved_at = datetime('now'), approved_by = ?
      WHERE id = ? AND status = 'pending'
    `).run(req.user.id, id);

    if (result.changes === 0) {
      return res.status(404).json({
        success: false,
        message: 'Media not found or already processed'
      });
    }
<<<<<<< HEAD

=======
    
    // Clear the display state media cache so the new item appears
    if (displayState && typeof displayState.clearMediaCache === 'function') {
      displayState.clearMediaCache();
      console.log('Media cache cleared after approval');
    }
    
>>>>>>> f8a3525a
    return res.json({
      success: true,
      message: 'Media approved successfully'
    });
  } catch (error) {
    console.error('Approve media error:', error);
    return res.status(500).json({
      success: false,
      message: 'Internal server error'
    });
  }
};

// Reject media
const rejectMedia = async (req, res) => {
  const { id } = req.params;

  try {
    // Get media details
    const media = db.prepare('SELECT file_path FROM media WHERE id = ? AND status = ?')
      .get(id, 'pending');

    if (!media) {
      return res.status(404).json({
        success: false,
        message: 'Media not found or already processed'
      });
    }

    // Update media status
    db.prepare(`
      UPDATE media 
      SET status = 'rejected', approved_at = datetime('now'), approved_by = ?
      WHERE id = ?
    `).run(req.user.id, id);

    // Remove file
    fs.unlink(media.file_path, (err) => {
      if (err) {
        console.error('Error deleting file:', err);
      }
    });

    return res.json({
      success: true,
      message: 'Media rejected and removed'
    });
  } catch (error) {
    console.error('Reject media error:', error);
    return res.status(500).json({
      success: false,
      message: 'Internal server error'
    });
  }
};

// Delete approved media
const deleteMedia = async (req, res) => {
  const { id } = req.params;

  try {
    // Get media details
    const media = db.prepare('SELECT file_path FROM media WHERE id = ?')
      .get(id);

    if (!media) {
      return res.status(404).json({
        success: false,
        message: 'Media not found'
      });
    }

    // Delete from database
    db.prepare('DELETE FROM media WHERE id = ?').run(id);

    // Remove file
    fs.unlink(media.file_path, (err) => {
      if (err) {
        console.error('Error deleting file:', err);
      }
    });
<<<<<<< HEAD

=======
    
    // Clear the display state media cache
    if (displayState && typeof displayState.clearMediaCache === 'function') {
      displayState.clearMediaCache();
      console.log('Media cache cleared after deletion');
    }
    
>>>>>>> f8a3525a
    return res.json({
      success: true,
      message: 'Media deleted successfully'
    });
  } catch (error) {
    console.error('Delete media error:', error);
    return res.status(500).json({
      success: false,
      message: 'Internal server error'
    });
  }
};

// Update media settings (duration, etc.)
const updateMediaOrder = async (req, res) => {
  const { items } = req.body;

  if (!items || !Array.isArray(items)) {
    return res.status(400).json({
      success: false,
      message: 'Items array is required'
    });
  }

  try {
    // Begin transaction
    db.prepare('BEGIN TRANSACTION').run();

    // Update each item
    const updateStmt = db.prepare(`
      UPDATE media
      SET display_order = ?
      WHERE id = ?
    `);

    for (const item of items) {
      updateStmt.run(item.display_order, item.id);
    }

    // Commit transaction
    db.prepare('COMMIT').run();
<<<<<<< HEAD

=======
    
    // Clear the media cache since display order has changed
    if (displayState && typeof displayState.clearMediaCache === 'function') {
      displayState.clearMediaCache();
      console.log('Media cache cleared after order update');
    }
    
>>>>>>> f8a3525a
    return res.json({
      success: true,
      message: 'Display order updated successfully'
    });
  } catch (error) {
    // Rollback on error
    db.prepare('ROLLBACK').run();

    console.error('Update order error:', error);
    return res.status(500).json({
      success: false,
      message: 'Internal server error'
    });
  }
};

const updateMedia = async (req, res) => {
  const { id } = req.params;
  const { title, description, duration, metadata } = req.body;

  try {
    // Update media
    const updateFields = [];
    const params = [];

    if (title !== undefined) {
      updateFields.push('title = ?');
      params.push(title);
    }

    if (description !== undefined) {
      updateFields.push('description = ?');
      params.push(description);
    }

    if (duration !== undefined) {
      updateFields.push('duration = ?');
      params.push(duration);
    }

    // Add metadata handling
    if (metadata !== undefined) {
      updateFields.push('metadata = ?');
      params.push(metadata);
    }

    if (updateFields.length === 0) {
      return res.status(400).json({
        success: false,
        message: 'No fields to update'
      });
    }

    // Add ID to params
    params.push(id);

    const result = db.prepare(`
      UPDATE media 
      SET ${updateFields.join(', ')}
      WHERE id = ?
    `).run(...params);

    if (result.changes === 0) {
      return res.status(404).json({
        success: false,
        message: 'Media not found'
      });
    }
<<<<<<< HEAD

=======
    
    // Clear the media cache if we updated duration or other display-related fields
    if (displayState && typeof displayState.clearMediaCache === 'function') {
      displayState.clearMediaCache();
      console.log('Media cache cleared after update');
    }
    
>>>>>>> f8a3525a
    return res.json({
      success: true,
      message: 'Media updated successfully'
    });
  } catch (error) {
    console.error('Update media error:', error);
    return res.status(500).json({
      success: false,
      message: 'Internal server error'
    });
  }
};

/**
 * Get the current global display state for live mode
 */
const getDisplayState = async (req, res) => {
  try {
    // Get current state
    const state = displayState.getState();
    
    // Get all approved media
    const media = db.prepare(`
      SELECT 
        m.id, m.title, m.description, m.file_path, m.file_type, 
        m.duration, m.display_order, m.qr_code, 
        u.username as uploaded_by, 
        u.first_name, u.last_name, u.preferred_name
      FROM media m
      JOIN users u ON m.user_id = u.id
      WHERE m.status = 'approved'
      ORDER BY 
        CASE WHEN m.display_order IS NULL THEN 1 ELSE 0 END, 
        m.display_order ASC,
        m.approved_at DESC
    `).all();

    // Transform file paths to URLs
    const mediaWithUrls = media.map(item => ({
      ...item,
      file_url: `/uploads/${path.basename(item.file_path)}`,
      metadata: item.metadata ? JSON.parse(item.metadata) : {}
    }));
    
    // Cache media items for auto-advancement
    displayState.cacheMediaItems(mediaWithUrls);

    // If we have media but no current media selected, initialize with first item
    if (mediaWithUrls.length > 0 && !state.currentMediaId) {
      const initialItem = mediaWithUrls[0];
      console.log(`Initializing display state with first media: ${initialItem.id}`);
      displayState.updateMedia(initialItem.id, 0, 'system-init');
    }
    
    return res.json({
      success: true,
      data: { 
        state: displayState.getState(),
        media: mediaWithUrls 
      }
    });
  } catch (error) {
    console.error('Error getting display state:', error);
    return res.status(500).json({
      success: false,
      message: 'Internal server error'
    });
  }
};

/**
 * Update the global display state with new media
 * Only admins can update the global state
 */
const updateDisplayMedia = async (req, res) => {
  try {
    const { index, mediaId } = req.body;
    
    if (typeof index !== 'number' || !mediaId) {
      return res.status(400).json({
        success: false,
        message: 'Invalid request parameters'
      });
    }

    // Update display state
    const state = displayState.updateMedia(mediaId, index, req.user.id);

    return res.json({
      success: true,
      data: { state }
    });
  } catch (error) {
    console.error('Error updating display media:', error);
    return res.status(500).json({
      success: false,
      message: 'Internal server error'
    });
  }
};

/**
 * Update video playback state
 * Only admins can update the video state
 */
const updateVideoState = async (req, res) => {
  // Only admins can update video state
  if (req.user.role !== 'admin') {
    console.log('Non-admin attempted to update video state:', req.user.username, req.user.role);
    return res.status(403).json({
      success: false,
      message: 'Only administrators can control the live display'
    });
  }

  try {
    const { isPlaying, currentTime, duration } = req.body;

    if (isPlaying === undefined || currentTime === undefined) {
      return res.status(400).json({
        success: false,
        message: 'Missing required parameters: isPlaying, currentTime'
      });
    }

    // Pass the user ID to track who made the change
    const state = displayState.updateVideoState(
      isPlaying,
      currentTime,
      duration || 0,
      req.user.id
    );

    return res.json({
      success: true,
      data: { state }
    });
  } catch (error) {
    console.error('Update video state error:', error);
    return res.status(500).json({
      success: false,
      message: 'Internal server error'
    });
  }
};

/**
 * Get synchronized display state with timing information
 */
const getSyncDisplayState = async (req, res) => {
  try {
    // Get current display state
    const state = displayState.getSyncDisplayState();
    
    // Get approved media items
    const mediaItems = displayState.getSyncMediaItems();
    
    // Calculate time information
    const now = Date.now();
    const elapsedTime = (now - state.startTimestamp) / 1000; // seconds
    
    // Prepare time info
    const timeInfo = {
      serverTime: now,
      elapsedTime
    };
    
    return res.json({
      success: true,
      data: {
        state,
        media: mediaItems,
        timeInfo
      }
    });
  } catch (error) {
    console.error('Error getting sync display state:', error);
    return res.status(500).json({
      success: false,
      message: 'Error getting sync display state'
    });
  }
};

/**
 * Update video duration
 */
const updateVideoDuration = async (req, res) => {
  try {
    const { mediaId, duration } = req.body;
    
    if (!mediaId || !duration) {
      return res.status(400).json({
        success: false,
        message: 'Media ID and duration are required'
      });
    }
    
    // Update duration in database and cache
    displayState.updateMediaDuration(mediaId, duration);
    
    return res.json({
      success: true,
      message: 'Video duration updated'
    });
  } catch (error) {
    console.error('Error updating video duration:', error);
    return res.status(500).json({
      success: false,
      message: 'Error updating video duration'
    });
  }
};

/**
 * Advance to the next media item
 */
const advanceMedia = async (req, res) => {
  try {
    const newState = displayState.advanceMedia();
    
    return res.json({
      success: true,
      message: 'Advanced to next media',
      data: { state: newState }
    });
  } catch (error) {
    console.error('Error advancing media:', error);
    return res.status(500).json({
      success: false,
      message: 'Error advancing media'
    });
  }
};

/**
 * Reset the timeline (admin only)
 */
const resetTimeline = async (req, res) => {
  try {
    // Check if user is admin or faculty
    if (!req.user || (req.user.role !== 'admin' && req.user.role !== 'faculty')) {
      return res.status(403).json({ success: false, message: 'Unauthorized access' });
    }
    
    const newState = displayState.resetTimeline();
    
    return res.json({
      success: true,
      message: 'Timeline reset successfully',
      data: { state: newState }
    });
  } catch (error) {
    console.error('Error resetting timeline:', error);
    return res.status(500).json({
      success: false,
      message: 'Error resetting timeline'
    });
  }
};

/**
 * Skip to specific media (admin only)
 */
const skipToMedia = async (req, res) => {
  try {
    // Check if user is admin or faculty
    if (!req.user || (req.user.role !== 'admin' && req.user.role !== 'faculty')) {
      return res.status(403).json({ success: false, message: 'Unauthorized access' });
    }
    
    const { index } = req.body;
    
    if (index === undefined || index < 0) {
      return res.status(400).json({
        success: false,
        message: 'Valid media index is required'
      });
    }
    
    const newState = displayState.skipToMedia(parseInt(index));
    
    return res.json({
      success: true,
      message: 'Skipped to media successfully',
      data: { state: newState }
    });
  } catch (error) {
    console.error('Error skipping to media:', error);
    return res.status(500).json({
      success: false,
      message: 'Error skipping to media'
    });
  }
};

module.exports = {
  uploadMedia,
  getApprovedMedia,
  getPendingMedia,
  approveMedia,
  rejectMedia,
  deleteMedia,
  updateMedia,
  updateMediaOrder,
  uploadMediaQRCode,
  deleteMediaQRCode,
<<<<<<< HEAD
  getDisplayState,
  updateDisplayMedia,
  updateVideoState
=======
  getSyncDisplayState,   // New endpoint for sync mode
  updateVideoDuration,   // Update video duration
  resetTimeline,         // Reset timeline to start
  skipToMedia            // Skip to specific media
>>>>>>> f8a3525a
};<|MERGE_RESOLUTION|>--- conflicted
+++ resolved
@@ -3,10 +3,7 @@
 const path = require('path');
 const { db } = require('../db/database');
 const displayState = require('../services/displayState');
-<<<<<<< HEAD
-=======
 // const QRCode = require('qrcode');
->>>>>>> f8a3525a
 
 // Get settings from database
 const getSettings = () => {
@@ -354,9 +351,6 @@
         message: 'Media not found or already processed'
       });
     }
-<<<<<<< HEAD
-
-=======
     
     // Clear the display state media cache so the new item appears
     if (displayState && typeof displayState.clearMediaCache === 'function') {
@@ -364,7 +358,6 @@
       console.log('Media cache cleared after approval');
     }
     
->>>>>>> f8a3525a
     return res.json({
       success: true,
       message: 'Media approved successfully'
@@ -446,9 +439,6 @@
         console.error('Error deleting file:', err);
       }
     });
-<<<<<<< HEAD
-
-=======
     
     // Clear the display state media cache
     if (displayState && typeof displayState.clearMediaCache === 'function') {
@@ -456,7 +446,6 @@
       console.log('Media cache cleared after deletion');
     }
     
->>>>>>> f8a3525a
     return res.json({
       success: true,
       message: 'Media deleted successfully'
@@ -498,9 +487,6 @@
 
     // Commit transaction
     db.prepare('COMMIT').run();
-<<<<<<< HEAD
-
-=======
     
     // Clear the media cache since display order has changed
     if (displayState && typeof displayState.clearMediaCache === 'function') {
@@ -508,7 +494,6 @@
       console.log('Media cache cleared after order update');
     }
     
->>>>>>> f8a3525a
     return res.json({
       success: true,
       message: 'Display order updated successfully'
@@ -577,9 +562,6 @@
         message: 'Media not found'
       });
     }
-<<<<<<< HEAD
-
-=======
     
     // Clear the media cache if we updated duration or other display-related fields
     if (displayState && typeof displayState.clearMediaCache === 'function') {
@@ -587,146 +569,12 @@
       console.log('Media cache cleared after update');
     }
     
->>>>>>> f8a3525a
     return res.json({
       success: true,
       message: 'Media updated successfully'
     });
   } catch (error) {
     console.error('Update media error:', error);
-    return res.status(500).json({
-      success: false,
-      message: 'Internal server error'
-    });
-  }
-};
-
-/**
- * Get the current global display state for live mode
- */
-const getDisplayState = async (req, res) => {
-  try {
-    // Get current state
-    const state = displayState.getState();
-    
-    // Get all approved media
-    const media = db.prepare(`
-      SELECT 
-        m.id, m.title, m.description, m.file_path, m.file_type, 
-        m.duration, m.display_order, m.qr_code, 
-        u.username as uploaded_by, 
-        u.first_name, u.last_name, u.preferred_name
-      FROM media m
-      JOIN users u ON m.user_id = u.id
-      WHERE m.status = 'approved'
-      ORDER BY 
-        CASE WHEN m.display_order IS NULL THEN 1 ELSE 0 END, 
-        m.display_order ASC,
-        m.approved_at DESC
-    `).all();
-
-    // Transform file paths to URLs
-    const mediaWithUrls = media.map(item => ({
-      ...item,
-      file_url: `/uploads/${path.basename(item.file_path)}`,
-      metadata: item.metadata ? JSON.parse(item.metadata) : {}
-    }));
-    
-    // Cache media items for auto-advancement
-    displayState.cacheMediaItems(mediaWithUrls);
-
-    // If we have media but no current media selected, initialize with first item
-    if (mediaWithUrls.length > 0 && !state.currentMediaId) {
-      const initialItem = mediaWithUrls[0];
-      console.log(`Initializing display state with first media: ${initialItem.id}`);
-      displayState.updateMedia(initialItem.id, 0, 'system-init');
-    }
-    
-    return res.json({
-      success: true,
-      data: { 
-        state: displayState.getState(),
-        media: mediaWithUrls 
-      }
-    });
-  } catch (error) {
-    console.error('Error getting display state:', error);
-    return res.status(500).json({
-      success: false,
-      message: 'Internal server error'
-    });
-  }
-};
-
-/**
- * Update the global display state with new media
- * Only admins can update the global state
- */
-const updateDisplayMedia = async (req, res) => {
-  try {
-    const { index, mediaId } = req.body;
-    
-    if (typeof index !== 'number' || !mediaId) {
-      return res.status(400).json({
-        success: false,
-        message: 'Invalid request parameters'
-      });
-    }
-
-    // Update display state
-    const state = displayState.updateMedia(mediaId, index, req.user.id);
-
-    return res.json({
-      success: true,
-      data: { state }
-    });
-  } catch (error) {
-    console.error('Error updating display media:', error);
-    return res.status(500).json({
-      success: false,
-      message: 'Internal server error'
-    });
-  }
-};
-
-/**
- * Update video playback state
- * Only admins can update the video state
- */
-const updateVideoState = async (req, res) => {
-  // Only admins can update video state
-  if (req.user.role !== 'admin') {
-    console.log('Non-admin attempted to update video state:', req.user.username, req.user.role);
-    return res.status(403).json({
-      success: false,
-      message: 'Only administrators can control the live display'
-    });
-  }
-
-  try {
-    const { isPlaying, currentTime, duration } = req.body;
-
-    if (isPlaying === undefined || currentTime === undefined) {
-      return res.status(400).json({
-        success: false,
-        message: 'Missing required parameters: isPlaying, currentTime'
-      });
-    }
-
-    // Pass the user ID to track who made the change
-    const state = displayState.updateVideoState(
-      isPlaying,
-      currentTime,
-      duration || 0,
-      req.user.id
-    );
-
-    return res.json({
-      success: true,
-      data: { state }
-    });
-  } catch (error) {
-    console.error('Update video state error:', error);
     return res.status(500).json({
       success: false,
       message: 'Internal server error'
@@ -895,14 +743,8 @@
   updateMediaOrder,
   uploadMediaQRCode,
   deleteMediaQRCode,
-<<<<<<< HEAD
-  getDisplayState,
-  updateDisplayMedia,
-  updateVideoState
-=======
   getSyncDisplayState,   // New endpoint for sync mode
   updateVideoDuration,   // Update video duration
   resetTimeline,         // Reset timeline to start
   skipToMedia            // Skip to specific media
->>>>>>> f8a3525a
 };