--- conflicted
+++ resolved
@@ -507,86 +507,6 @@
 		background-color: rgba(255, 0, 0, 0.3);
 		border-radius: 8px;
 	}
-<<<<<<< HEAD
-
-	/* Media queries for responsive design */
-	@media (max-width: 768px) {
-		.title {
-			font-size: 1.2rem;
-		}
-
-		.description {
-			font-size: 0.9rem;
-		}
-
-		.creator {
-			font-size: 0.8rem;
-		}
-
-		.profile-image,
-		.profile-placeholder {
-			width: 45px;
-			height: 45px;
-		}
-
-		.qr-code {
-			width: 65px;
-			height: 65px;
-		}
-
-		.media-info {
-			max-width: 90%;
-		}
-	}
-
-	/* For wider screens, ensure the info box doesn't stretch too much */
-	@media (min-width: 1600px) {
-		.media-info {
-			max-width: 550px;
-		}
-	}
-
-	  /* Mode indicator styles */
-	  .mode-indicator {
-    position: fixed;
-    top: 10px;
-    right: 10px;
-    background-color: rgba(0, 0, 0, 0.7);
-    color: white;
-    padding: 8px 12px;
-    border-radius: 8px;
-    z-index: 1010;
-    display: flex;
-    flex-direction: column;
-    gap: 8px;
-    font-size: 14px;
-    backdrop-filter: blur(5px);
-    box-shadow: 0 2px 10px rgba(0, 0, 0, 0.3);
-    transition: opacity 0.3s ease;
-  }
-  
-  .mode-label {
-    display: flex;
-    align-items: center;
-    font-weight: 600;
-    gap: 8px;
-  }
-  
-  .mode-toggle {
-    color: rgba(255, 255, 255, 0.7);
-    text-decoration: none;
-    font-size: 12px;
-    text-align: center;
-    padding: 4px;
-    border-radius: 4px;
-    transition: all 0.2s ease;
-  }
-  
-  .mode-toggle:hover {
-    background-color: rgba(255, 255, 255, 0.2);
-    color: white;
-  }
-=======
     
     /* Media queries for responsive design */
     /* Media queries for responsive design */
@@ -637,5 +557,4 @@
         font-size: 14px;
         z-index: 1000;
     }
->>>>>>> f8a3525a
 </style>